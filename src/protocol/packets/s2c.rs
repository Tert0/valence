//! Server to client packets.

use super::*;

pub mod status {
    use super::*;

    def_struct! {
        StatusResponse {
            json_response: String
        }
    }

    def_struct! {
        PingResponse {
            /// Should be the same as the payload from ping.
            payload: u64
        }
    }

    def_packet_group! {
        S2cStatusPacket {
            StatusResponse = 0,
            PingResponse = 1,
        }
    }
}

pub mod login {
    use super::*;

    def_struct! {
        DisconnectLogin {
            reason: Text,
        }
    }

    def_struct! {
        EncryptionRequest {
            /// Currently unused
            server_id: BoundedString<0, 20>,
            /// The RSA public key
            public_key: Vec<u8>,
            verify_token: BoundedArray<u8, 16, 16>,
        }
    }

    def_struct! {
        LoginSuccess {
            uuid: Uuid,
            username: BoundedString<3, 16>,
            properties: Vec<Property>,
        }
    }

    def_struct! {
        SetCompression {
            threshold: VarInt
        }
    }

    def_struct! {
        LoginPluginRequest {
            message_id: VarInt,
            channel: Ident,
            data: RawBytes,
        }
    }

    def_packet_group! {
        S2cLoginPacket {
            DisconnectLogin = 0,
            EncryptionRequest = 1,
            LoginSuccess = 2,
            SetCompression = 3,
            LoginPluginRequest = 4,
        }
    }
}

pub mod play {
    use super::*;

    def_struct! {
        SpawnEntity {
            entity_id: VarInt,
            object_uuid: Uuid,
            kind: VarInt,
            position: Vec3<f64>,
            pitch: ByteAngle,
            yaw: ByteAngle,
            head_yaw: ByteAngle,
            data: VarInt,
            velocity: Vec3<i16>,
        }
    }

    def_struct! {
        SpawnExperienceOrb {
            entity_id: VarInt,
            position: Vec3<f64>,
            count: i16,
        }
    }

    def_struct! {
        SpawnPlayer {
            entity_id: VarInt,
            player_uuid: Uuid,
            position: Vec3<f64>,
            yaw: ByteAngle,
            pitch: ByteAngle,
        }
    }

    def_struct! {
        EntityAnimationS2c {
            entity_id: VarInt,
            animation: u8,
        }
    }

    def_struct! {
        AcknowledgeBlockChange {
            sequence: VarInt,
        }
    }

    def_struct! {
        SetBlockDestroyStage {
            entity_id: VarInt,
            location: BlockPos,
            destroy_stage: BoundedInt<u8, 0, 10>,
        }
    }

    def_struct! {
        BlockEntityData {
            location: BlockPos,
            kind: VarInt, // TODO: use enum here
            data: Compound,
        }
    }

    def_struct! {
        BlockAction {
            location: BlockPos,
            action_id: u8,
            action_param: u8,
            block_type: VarInt, // TODO: use BlockType type.
        }
    }

    def_struct! {
        BlockUpdate {
            location: BlockPos,
            block_id: VarInt,
        }
    }

    def_struct! {
        BossBar {
            uuid: Uuid,
            action: BossBarAction,
        }
    }

    def_enum! {
        BossBarAction: VarInt {
            Add: BossBarActionAdd = 0,
            // TODO
        }
    }

    def_struct! {
        BossBarActionAdd {
            title: Text,
            health: f32,
            color: BossBarColor,
            division: BossBarDivision,
            /// TODO: bitmask
            flags: u8,
        }
    }

    def_enum! {
        BossBarColor: VarInt {
            Pink = 0,
            Blue = 1,
            Red = 2,
            Green = 3,
            Yellow = 4,
            Purple = 5,
            White = 6,
        }
    }

    def_enum! {
        BossBarDivision: VarInt {
            NoDivision = 0,
            SixNotches = 1,
            TenNotches = 2,
            TwelveNotches = 3,
            TwentyNotches = 4,
        }
    }

    def_struct! {
        SetDifficulty {
            difficulty: Difficulty,
            locked: bool,
        }
    }

    def_enum! {
        Difficulty: u8 {
            Peaceful = 0,
            Easy = 1,
            Normal = 2,
            Hard = 3,
        }
    }

    def_struct! {
        ClearTitles {
            reset: bool,
        }
    }

    def_struct! {
        SetContainerContent {
            window_id: u8,
            state_id: VarInt,
            slots: Vec<Slot>,
            carried_item: Slot,
        }
    }

    def_struct! {
        SetContainerProperty {
            window_id: u8,
            property: i16,
            value: i16,
        }
    }

    def_struct! {
        SetContainerSlot {
            window_id: i8,
            state_id: VarInt,
            slot_idx: i16,
            slot_data: Slot,
        }
    }

    def_struct! {
        SetCooldown {
            item_id: VarInt,
            cooldown_ticks: VarInt,
        }
    }

    def_enum! {
        SoundCategory: VarInt {
            Master = 0,
            Music = 1,
            Record = 2,
            Weather = 3,
            Block = 4,
            Hostile = 5,
            Neutral = 6,
            Player = 7,
            Ambient = 8,
            Voice = 9,
        }
    }

    def_struct! {
<<<<<<< HEAD
        PluginMessageToClient {
            channel: Ident,
            data: RawBytes,
        }
    }

    def_struct! {
        PlaySoundId {
=======
        CustomSoundEffect {
>>>>>>> 1fcc5bd5
            name: Ident,
            category: SoundCategory,
            position: Vec3<i32>,
            volume: f32,
            pitch: f32,
            seed: i64,
        }
    }

    def_struct! {
        DisconnectPlay {
            reason: Text,
        }
    }

    def_struct! {
        EntityEvent {
            entity_id: i32,
            entity_status: u8,
        }
    }

    def_struct! {
        UnloadChunk {
            chunk_x: i32,
            chunk_z: i32
        }
    }

    def_struct! {
        GameEvent {
            reason: GameStateChangeReason,
            value: f32,
        }
    }

    def_enum! {
        GameStateChangeReason: u8 {
            NoRespawnBlockAvailable = 0,
            EndRaining = 1,
            BeginRaining = 2,
            ChangeGameMode = 3,
            WinGame = 4,
            DemoEvent = 5,
            ArrowHitPlayer = 6,
            RainLevelChange = 7,
            ThunderLevelChange = 8,
            PlayPufferfishStingSound = 9,
            PlayElderGuardianMobAppearance = 10,
            EnableRespawnScreen = 11,
        }
    }

    def_struct! {
        WorldBorderInitialize {
            x: f64,
            z: f64,
            old_diameter: f64,
            new_diameter: f64,
            speed: VarLong,
            portal_teleport_boundary: VarInt,
            warning_blocks: VarInt,
            warning_time: VarInt,
        }
    }

    def_struct! {
        KeepAliveS2c {
            id: i64,
        }
    }

    def_struct! {
        ChunkDataAndUpdateLight {
            chunk_x: i32,
            chunk_z: i32,
            heightmaps: Compound,
            blocks_and_biomes: Vec<u8>,
            block_entities: Vec<ChunkDataBlockEntity>,
            trust_edges: bool,
            sky_light_mask: BitVec<u64>,
            block_light_mask: BitVec<u64>,
            empty_sky_light_mask: BitVec<u64>,
            empty_block_light_mask: BitVec<u64>,
            sky_light_arrays: Vec<[u8; 2048]>,
            block_light_arrays: Vec<[u8; 2048]>,
        }
    }

    // #[derive(Clone, Debug, Serialize, Deserialize)]
    // pub struct ChunkDataHeightmaps {
    //     #[serde(rename = "MOTION_BLOCKING", with = "crate::nbt::long_array")]
    //     pub motion_blocking: Vec<i64>,
    // }

    def_struct! {
        ChunkDataBlockEntity {
            packed_xz: i8,
            y: i16,
            kind: VarInt,
            data: Compound,
        }
    }

    def_struct! {
        LoginPlay {
            /// Entity ID of the joining player
            entity_id: i32,
            is_hardcore: bool,
            gamemode: GameMode,
            previous_gamemode: GameMode,
            dimension_names: Vec<Ident>,
            /// Contains information about dimensions, biomes, and chats.
            registry_codec: Compound,
            /// The name of the dimension type being spawned into.
            dimension_type_name: Ident,
            /// The name of the dimension being spawned into.
            dimension_name: Ident,
            /// Hash of the world's seed used for client biome noise.
            hashed_seed: i64,
            /// No longer used by the client.
            max_players: VarInt,
            view_distance: BoundedInt<VarInt, 2, 32>,
            simulation_distance: VarInt,
            /// If reduced debug info should be shown on the F3 screen.
            reduced_debug_info: bool,
            /// If player respawns should be instant or not.
            enable_respawn_screen: bool,
            is_debug: bool,
            /// If this is a superflat world.
            /// Superflat worlds have different void fog and horizon levels.
            is_flat: bool,
            last_death_location: Option<(Ident, BlockPos)>,
        }
    }

    def_enum! {
        #[derive(Copy, PartialEq, Eq, PartialOrd, Ord, Default, Hash)]
        GameMode: u8 {
            #[default]
            Survival = 0,
            Creative = 1,
            Adventure = 2,
            Spectator = 3,
        }
    }

    def_struct! {
        UpdateEntityPosition {
            entity_id: VarInt,
            delta: Vec3<i16>,
            on_ground: bool,
        }
    }

    def_struct! {
        UpdateEntityPositionAndRotation {
            entity_id: VarInt,
            delta: Vec3<i16>,
            yaw: ByteAngle,
            pitch: ByteAngle,
            on_ground: bool,
        }
    }

    def_struct! {
        UpdateEntityRotation {
            entity_id: VarInt,
            yaw: ByteAngle,
            pitch: ByteAngle,
            on_ground: bool,
        }
    }

    def_struct! {
        OpenScreen {
            window_id: VarInt,
            window_type: VarInt,
            window_title: Text,
        }
    }

    def_struct! {
        PlayerChatMessage {
            // TODO: more 1.19 stuff.
            message: Text,
            /// Index into the chat type registry
            kind: VarInt,
            sender: Uuid,
        }
    }

    def_enum! {
        PlayerInfo: VarInt {
            AddPlayer: Vec<PlayerListAddPlayer> = 0,
            UpdateGameMode: Vec<(Uuid, GameMode)> = 1,
            UpdateLatency: Vec<(Uuid, VarInt)> = 2,
            UpdateDisplayName: Vec<(Uuid, Option<Text>)> = 3,
            RemovePlayer: Vec<Uuid> = 4,
        }
    }

    def_struct! {
        PlayerListAddPlayer {
            uuid: Uuid,
            username: BoundedString<3, 16>,
            properties: Vec<Property>,
            game_mode: GameMode,
            ping: VarInt,
            display_name: Option<Text>,
            sig_data: Option<PublicKeyData>,
        }
    }

    def_struct! {
        SynchronizePlayerPosition {
            position: Vec3<f64>,
            yaw: f32,
            pitch: f32,
            flags: PlayerPositionLookFlags,
            teleport_id: VarInt,
            dismount_vehicle: bool,
        }
    }

    def_bitfield! {
        PlayerPositionLookFlags: u8 {
            x = 0,
            y = 1,
            z = 2,
            y_rot = 3,
            x_rot = 4,
        }
    }

    def_struct! {
        RemoveEntities {
            entities: Vec<VarInt>,
        }
    }

    def_struct! {
        ResourcePackS2c {
            url: String,
            hash: BoundedString<0, 40>,
            forced: bool,
            prompt_message: Option<Text>,
        }
    }

    def_struct! {
        Respawn {
            dimension_type_name: Ident,
            dimension_name: Ident,
            hashed_seed: u64,
            game_mode: GameMode,
            previous_game_mode: GameMode,
            is_debug: bool,
            is_flat: bool,
            copy_metadata: bool,
            last_death_location: Option<(Ident, BlockPos)>,
        }
    }

    def_struct! {
        SetHeadRotation {
            entity_id: VarInt,
            head_yaw: ByteAngle,
        }
    }

    def_struct! {
        UpdateSectionBlocks {
            chunk_section_position: i64,
            invert_trust_edges: bool,
            blocks: Vec<VarLong>,
        }
    }

    def_struct! {
        SetActionBarText {
            text: Text
        }
    }

    def_struct! {
        SetHeldItemS2c {
            slot: BoundedInt<u8, 0, 9>,
        }
    }

    def_struct! {
        SetCenterChunk {
            chunk_x: VarInt,
            chunk_z: VarInt,
        }
    }

    def_struct! {
        SetRenderDistance {
            view_distance: BoundedInt<VarInt, 2, 32>,
        }
    }

    def_struct! {
        SetDefaultSpawnPosition {
            location: BlockPos,
            angle: f32,
        }
    }

    def_struct! {
        SetEntityMetadata {
            entity_id: VarInt,
            metadata: RawBytes,
        }
    }

    def_struct! {
        SetEntityVelocity {
            entity_id: VarInt,
            velocity: Vec3<i16>,
        }
    }

    def_struct! {
        SetExperience {
            bar: f32,
            level: VarInt,
            total_xp: VarInt,
        }
    }

    def_struct! {
        SetHealth {
            health: f32,
            food: VarInt,
            food_saturation: f32,
        }
    }

    def_struct! {
        SetSubtitleText {
            subtitle_text: Text,
        }
    }

    def_struct! {
        UpdateTime {
            /// The age of the world in 1/20ths of a second.
            world_age: i64,
            /// The current time of day in 1/20ths of a second.
            /// The value should be in the range \[0, 24000].
            /// 6000 is noon, 12000 is sunset, and 18000 is midnight.
            time_of_day: i64,
        }
    }

    def_struct! {
        SetTitleText {
            text: Text,
        }
    }

    def_struct! {
        #[derive(Copy, PartialEq, Eq)]
        SetTitleAnimationTimes {
            /// Ticks to spend fading in.
            fade_in: u32,
            /// Ticks to keep the title displayed.
            stay: u32,
            /// Ticks to spend fading out.
            fade_out: u32,
        }
    }

    def_struct! {
        EntitySoundEffect {
            id: VarInt,
            category: SoundCategory,
            entity_id: VarInt,
            volume: f32,
            pitch: f32
        }
    }

    def_struct! {
        SoundEffect {
            id: VarInt,
            category: SoundCategory,
            position: Vec3<i32>,
            volume: f32,
            pitch: f32,
            seed: i64
        }
    }

    def_struct! {
        SystemChatMessage {
            chat: Text,
            /// Index into the chat type registry.
            kind: VarInt,
        }
    }

    def_struct! {
        SetTabListHeaderAndFooter {
            header: Text,
            footer: Text,
        }
    }

    def_struct! {
        TeleportEntity {
            entity_id: VarInt,
            position: Vec3<f64>,
            yaw: ByteAngle,
            pitch: ByteAngle,
            on_ground: bool,
        }
    }

    def_struct! {
        UpdateAttributes {
            entity_id: VarInt,
            properties: Vec<EntityAttributesProperty>,
        }
    }

    def_struct! {
        EntityAttributesProperty {
            key: Ident,
            value: f64,
            modifiers: Vec<EntityAttributesModifiers>
        }
    }

    def_struct! {
        EntityAttributesModifiers {
            uuid: Uuid,
            amount: f64,
            operation: u8,
        }
    }

    def_packet_group! {
        S2cPlayPacket {
            SpawnEntity = 0,
            SpawnExperienceOrb = 1,
            SpawnPlayer = 2,
            EntityAnimationS2c = 3,
            AcknowledgeBlockChange = 5,
            SetBlockDestroyStage = 6,
            BlockEntityData = 7,
            BlockAction = 8,
            BlockUpdate = 9,
            BossBar = 10,
            ClearTitles = 13,
<<<<<<< HEAD
            PluginMessageToClient = 22,
            PlaySoundId = 23,
            Disconnect = 25,
            EntityStatus = 26,
=======
            SetContainerContent = 17,
            SetContainerProperty = 18,
            SetContainerSlot = 19,
            SetCooldown = 20,
            CustomSoundEffect = 23,
            DisconnectPlay = 25,
            EntityEvent = 26,
>>>>>>> 1fcc5bd5
            UnloadChunk = 28,
            GameEvent = 29,
            KeepAliveS2c = 32,
            ChunkDataAndUpdateLight = 33,
            LoginPlay = 37,
            UpdateEntityPosition = 40,
            UpdateEntityPositionAndRotation = 41,
            UpdateEntityRotation = 42,
            OpenScreen = 45,
            PlayerChatMessage = 51,
            PlayerInfo = 55,
            SynchronizePlayerPosition = 57,
            RemoveEntities = 59,
            ResourcePackS2c = 61,
            Respawn = 62,
            SetHeadRotation = 63,
            UpdateSectionBlocks = 64,
            SetActionBarText = 67,
            SetHeldItemS2c = 74,
            SetCenterChunk = 75,
            SetRenderDistance = 76,
            SetDefaultSpawnPosition = 77,
            SetEntityMetadata = 80,
            SetEntityVelocity = 82,
            SetExperience = 84,
            SetHealth = 85,
            SetSubtitleText = 91,
            UpdateTime = 92,
            SetTitleText = 93,
            SetTitleAnimationTimes = 94,
            EntitySoundEffect = 95,
            SoundEffect = 96,
            SystemChatMessage = 98,
            SetTabListHeaderAndFooter = 99,
            TeleportEntity = 102,
            UpdateAttributes = 104,
        }
    }
}<|MERGE_RESOLUTION|>--- conflicted
+++ resolved
@@ -276,18 +276,14 @@
     }
 
     def_struct! {
-<<<<<<< HEAD
-        PluginMessageToClient {
+        PluginMessageS2c {
             channel: Ident,
             data: RawBytes,
         }
     }
 
     def_struct! {
-        PlaySoundId {
-=======
         CustomSoundEffect {
->>>>>>> 1fcc5bd5
             name: Ident,
             category: SoundCategory,
             position: Vec3<i32>,
@@ -746,12 +742,7 @@
             BlockUpdate = 9,
             BossBar = 10,
             ClearTitles = 13,
-<<<<<<< HEAD
-            PluginMessageToClient = 22,
-            PlaySoundId = 23,
-            Disconnect = 25,
-            EntityStatus = 26,
-=======
+            PluginMessageS2c = 22,
             SetContainerContent = 17,
             SetContainerProperty = 18,
             SetContainerSlot = 19,
@@ -759,7 +750,6 @@
             CustomSoundEffect = 23,
             DisconnectPlay = 25,
             EntityEvent = 26,
->>>>>>> 1fcc5bd5
             UnloadChunk = 28,
             GameEvent = 29,
             KeepAliveS2c = 32,
