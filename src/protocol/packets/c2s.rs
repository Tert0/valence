//! Client to server packets.

use super::*;

pub mod handshake {
    use super::*;

    def_struct! {
        Handshake {
            protocol_version: VarInt,
<<<<<<< HEAD
            // by the minecraft protocol this is specified as a BoundedString<0, 255> but due
            // issues with bungeecord ip forwarding this limit is removed here and checked when handling the handshake
            server_address: String,
=======
            server_address: BoundedString<0, 255>,
>>>>>>> e30ed622
            server_port: u16,
            next_state: HandshakeNextState,
        }
    }

    def_enum! {
        HandshakeNextState: VarInt {
            Status = 1,
            Login = 2,
        }
    }

    def_packet_group! {
        C2sHandshakePacket {
            Handshake = 0,
        }
    }
}

pub mod status {
    use super::*;

    def_struct! {
        StatusRequest {}
    }

    def_struct! {
        PingRequest {
            payload: u64
        }
    }

    def_packet_group! {
        C2sStatusPacket {
            StatusRequest = 0,
            PingRequest = 1,
        }
    }
}

pub mod login {
    use super::*;

    def_struct! {
        LoginStart {
            username: BoundedString<3, 16>,
            sig_data: Option<PublicKeyData>,
            profile_id: Option<Uuid>,
        }
    }

    def_struct! {
        EncryptionResponse {
            shared_secret: BoundedArray<u8, 16, 128>,
            token_or_sig: VerifyTokenOrMsgSig,
        }
    }

    def_enum! {
        VerifyTokenOrMsgSig: u8 {
            VerifyToken: BoundedArray<u8, 16, 128> = 1,
            MsgSig: MessageSignature = 0,
        }
    }

    def_struct! {
        MessageSignature {
            salt: u64,
            sig: Vec<u8>, // TODO: bounds?
        }
    }

    def_struct! {
        LoginPluginResponse {
            message_id: VarInt,
            data: Option<RawBytes>,
        }
    }

    def_packet_group! {
        C2sLoginPacket {
            LoginStart = 0,
            EncryptionResponse = 1,
            LoginPluginResponse = 2,
        }
    }
}

pub mod play {
    use super::*;

    def_struct! {
        ConfirmTeleport {
            teleport_id: VarInt
        }
    }

    def_struct! {
        QueryBlockEntityTag {
            transaction_id: VarInt,
            location: BlockPos,
        }
    }

    def_enum! {
        ChangeDifficulty: i8 {
            Peaceful = 0,
            Easy = 1,
            Normal = 2,
            Hard = 3,
        }
    }

    def_struct! {
        MessageAcknowledgmentList {
            entries: Vec<MessageAcknowledgmentEntry>,
        }
    }

    def_struct! {
        MessageAcknowledgment {
            last_seen: MessageAcknowledgmentList,
            last_received: Option<MessageAcknowledgmentEntry>,
        }
    }

    def_struct! {
        MessageAcknowledgmentEntry {
            profile_id: Uuid,
            signature: Vec<u8>,
        }
    }

    def_struct! {
        ArgumentSignatureEntry {
            name: BoundedString<0, 16>,
            signature: Vec<u8>,
        }
    }

    def_struct! {
        ChatCommand {
            command: BoundedString<0, 256>,
            timestamp: u64,
            salt: u64,
            arg_sig: Vec<ArgumentSignatureEntry>,
            signed_preview: bool,
            acknowledgement: MessageAcknowledgment,
        }
    }

    def_struct! {
        ChatMessage {
            message: BoundedString<0, 256>,
            timestamp: u64,
            salt: u64,
            signature: Vec<u8>,
            signed_preview: bool,
            acknowledgement: MessageAcknowledgment,
        }
    }

    def_struct! {
        ChatPreviewC2s {
            query: i32, // TODO: is this an i32 or a varint?
            message: BoundedString<0, 256>,
        }
    }

    def_enum! {
        ClientCommand: VarInt {
            /// Sent when ready to complete login and ready to respawn after death.
            PerformRespawn = 0,
            /// Sent when the statistics menu is opened.
            RequestStatus = 1,
        }
    }

    def_struct! {
        ClientInformation {
            /// e.g. en_US
            locale: BoundedString<0, 16>,
            /// Client-side render distance in chunks.
            view_distance: BoundedInt<u8, 2, 32>,
            chat_mode: ChatMode,
            chat_colors: bool,
            displayed_skin_parts: DisplayedSkinParts,
            main_hand: MainHand,
            /// Currently always false
            enable_text_filtering: bool,
            /// False if the client should not show up in the hover preview.
            allow_server_listings: bool,
        }
    }

    def_enum! {
        #[derive(Copy, PartialEq, Eq)]
        ChatMode: VarInt {
            Enabled = 0,
            CommandsOnly = 1,
            Hidden = 2,
        }
    }

    def_bitfield! {
        DisplayedSkinParts: u8 {
            cape = 0,
            jacket = 1,
            left_sleeve = 2,
            right_sleeve = 3,
            left_pants_leg = 4,
            right_pants_leg = 5,
            hat = 6,
        }
    }

    def_enum! {
        #[derive(Copy, PartialEq, Eq)]
        MainHand: VarInt {
            Left = 0,
            Right = 1,
        }
    }

    def_struct! {
        CommandSuggestionsRequest {
            transaction_id: VarInt,
            /// Text behind the cursor without the '/'.
            text: BoundedString<0, 32500>
        }
    }

    def_struct! {
        ClickContainerButton {
            window_id: i8,
            button_id: i8,
        }
    }

    def_struct! {
        ClickContainer {
            window_id: u8,
            state_id: VarInt,
            slot_idx: i16,
            button: i8,
            mode: ClickContainerMode,
            slots: Vec<(i16, Slot)>,
            carried_item: Slot,
        }
    }

    def_enum! {
        #[derive(Copy, PartialEq, Eq)]
        ClickContainerMode: VarInt {
            Click = 0,
            ShiftClick = 1,
            Hotbar = 2,
            CreativeMiddleClick = 3,
            DropKey = 4,
            Drag = 5,
            DoubleClick = 6,
        }
    }

    def_struct! {
        CloseContainerC2s {
            window_id: u8,
        }
    }

    def_struct! {
        PluginMessageC2s {
            channel: Ident<'static>,
            data: RawBytes,
        }
    }

    def_struct! {
        EditBook {
            slot: VarInt,
            entries: Vec<String>,
            title: Option<String>,
        }
    }

    def_struct! {
        QueryEntityTag {
            transaction_id: VarInt,
            entity_id: VarInt,
        }
    }

    def_struct! {
        Interact {
            entity_id: VarInt,
            kind: InteractKind,
            sneaking: bool,
        }
    }

    def_enum! {
        InteractKind: VarInt {
            Interact: Hand = 0,
            Attack = 1,
            InteractAt: (Vec3<f32>, Hand) = 2
        }
    }

    def_enum! {
        #[derive(Copy, PartialEq, Eq)]
        Hand: VarInt {
            Main = 0,
            Off = 1,
        }
    }

    def_struct! {
        JigsawGenerate {
            location: BlockPos,
            levels: VarInt,
            keep_jigsaws: bool,
        }
    }

    def_struct! {
        KeepAliveC2s {
            id: i64,
        }
    }

    def_struct! {
        LockDifficulty {
            locked: bool
        }
    }

    def_struct! {
        SetPlayerPosition {
            position: Vec3<f64>,
            on_ground: bool,
        }
    }

    def_struct! {
        SetPlayerPositionAndRotation {
            // Absolute position
            position: Vec3<f64>,
            /// Absolute rotation on X axis in degrees.
            yaw: f32,
            /// Absolute rotation on Y axis in degrees.
            pitch: f32,
            on_ground: bool,
        }
    }

    def_struct! {
        SetPlayerRotation {
            /// Absolute rotation on X axis in degrees.
            yaw: f32,
            /// Absolute rotation on Y axis in degrees.
            pitch: f32,
            on_ground: bool,
        }
    }

    def_struct! {
        SetPlayerOnGround {
            on_ground: bool
        }
    }

    def_struct! {
        MoveVehicleC2s {
            /// Absolute position
            position: Vec3<f64>,
            /// Degrees
            yaw: f32,
            /// Degrees
            pitch: f32,
        }
    }

    def_struct! {
        PaddleBoat {
            left_paddle_turning: bool,
            right_paddle_turning: bool,
        }
    }

    def_struct! {
        PickItem {
            slot_to_use: VarInt,
        }
    }

    def_struct! {
        PlaceRecipe {
            window_id: i8,
            recipe: Ident<'static>,
            make_all: bool,
        }
    }

    def_enum! {
        PlayerAbilitiesC2s: i8 {
            NotFlying = 0,
            Flying = 0b10,
        }
    }

    def_struct! {
        PlayerAction {
            status: DiggingStatus,
            location: BlockPos,
            face: BlockFace,
            sequence: VarInt,
        }
    }

    def_enum! {
        DiggingStatus: VarInt {
            StartedDigging = 0,
            CancelledDigging = 1,
            FinishedDigging = 2,
            DropItemStack = 3,
            DropItem = 4,
            ShootArrowOrFinishEating = 5,
            SwapItemInHand = 6,
        }
    }

    def_enum! {
        #[derive(Copy, PartialEq, Eq)]
        BlockFace: i8 {
            /// -Y
            Bottom = 0,
            /// +Y
            Top = 1,
            /// -Z
            North = 2,
            /// +Z
            South = 3,
            /// -X
            West = 4,
            /// +X
            East = 5,
        }
    }

    def_struct! {
        PlayerCommand {
            entity_id: VarInt,
            action_id: PlayerCommandId,
            jump_boost: BoundedInt<VarInt, 0, 100>,
        }
    }

    def_enum! {
        PlayerCommandId: VarInt {
            StartSneaking = 0,
            StopSneaking = 1,
            LeaveBed = 2,
            StartSprinting = 3,
            StopSprinting = 4,
            StartJumpWithHorse = 5,
            StopJumpWithHorse = 6,
            OpenHorseInventory = 7,
            StartFlyingWithElytra = 8,
        }
    }

    def_struct! {
        PlayerInput {
            sideways: f32,
            forward: f32,
            flags: PlayerInputFlags,
        }
    }

    def_bitfield! {
        PlayerInputFlags: u8 {
            jump = 0,
            unmount = 1,
        }
    }

    def_struct! {
        PongPlay {
            id: i32,
        }
    }

    def_struct! {
        ChangeRecipeBookSettings {
            book_id: RecipeBookId,
            book_open: bool,
            filter_active: bool,
        }
    }

    def_enum! {
        RecipeBookId: VarInt {
            Crafting = 0,
            Furnace = 1,
            BlastFurnace = 2,
            Smoker = 3,
        }
    }

    def_struct! {
        SetSeenRecipe {
            recipe_id: Ident<'static>,
        }
    }

    def_struct! {
        RenameItem {
            item_name: BoundedString<0, 50>,
        }
    }

    def_enum! {
        #[derive(Copy, PartialEq, Eq)]
        ResourcePackC2s: VarInt {
            SuccessfullyLoaded = 0,
            Declined = 1,
            FailedDownload = 2,
            Accepted = 3,
        }
    }

    def_enum! {
        SeenAdvancements: VarInt {
            OpenedTab: Ident<'static> = 0,
            ClosedScreen = 1,
        }
    }

    def_struct! {
        SelectTrade {
            selected_slot: VarInt,
        }
    }

    def_struct! {
        SetBeaconEffect {
            // TODO: potion ids
            primary_effect: Option<VarInt>,
            secondary_effect: Option<VarInt>,
        }
    }

    def_struct! {
        SetHeldItemS2c {
            slot: BoundedInt<i16, 0, 8>,
        }
    }

    def_struct! {
        ProgramCommandBlock {
            location: BlockPos,
            command: String,
            mode: CommandBlockMode,
            flags: CommandBlockFlags,
        }
    }

    def_enum! {
        CommandBlockMode: VarInt {
            Sequence = 0,
            Auto = 1,
            Redstone = 2,
        }
    }

    def_bitfield! {
        CommandBlockFlags: i8 {
            track_output = 0,
            is_conditional = 1,
            automatic = 2,
        }
    }

    def_struct! {
        ProgramCommandBlockMinecart {
            entity_id: VarInt,
            command: String,
            track_output: bool,
        }
    }

    def_struct! {
        SetCreativeModeSlot {
            slot: i16,
            clicked_item: Slot,
        }
    }

    def_struct! {
        ProgramJigsawBlock {
            location: BlockPos,
            name: Ident<'static>,
            target: Ident<'static>,
            pool: Ident<'static>,
            final_state: String,
            joint_type: String,
        }
    }

    def_struct! {
        ProgramStructureBlock {
            location: BlockPos,
            action: StructureBlockAction,
            mode: StructureBlockMode,
            name: String,
            offset_xyz: [BoundedInt<i8, -32, 32>; 3],
            size_xyz: [BoundedInt<i8, 0, 32>; 3],
            mirror: StructureBlockMirror,
            rotation: StructureBlockRotation,
            metadata: String,
            integrity: f32, // TODO: bounded float between 0 and 1.
            seed: VarLong,
            flags: StructureBlockFlags,
        }
    }

    def_enum! {
        StructureBlockAction: VarInt {
            UpdateData = 0,
            SaveStructure = 1,
            LoadStructure = 2,
            DetectSize = 3,
        }
    }

    def_enum! {
        StructureBlockMode: VarInt {
            Save = 0,
            Load = 1,
            Corner = 2,
            Data = 3,
        }
    }

    def_enum! {
        StructureBlockMirror: VarInt {
            None = 0,
            LeftRight = 1,
            FrontBack = 2,
        }
    }

    def_enum! {
        StructureBlockRotation: VarInt {
            None = 0,
            Clockwise90 = 1,
            Clockwise180 = 2,
            Counterclockwise90 = 3,
        }
    }

    def_bitfield! {
        StructureBlockFlags: i8 {
            ignore_entities = 0,
            show_air = 1,
            show_bounding_box = 2,
        }
    }

    def_struct! {
        UpdateSign {
            location: BlockPos,
            lines: [BoundedString<0, 384>; 4],
        }
    }

    def_struct! {
        SwingArm {
            hand: Hand,
        }
    }

    def_struct! {
        TeleportToEntity {
            target: Uuid,
        }
    }

    def_struct! {
        UseItemOn {
            hand: Hand,
            location: BlockPos,
            face: BlockFace,
            cursor_pos: Vec3<f32>,
            head_inside_block: bool,
            sequence: VarInt,
        }
    }

    def_struct! {
        UseItem {
            hand: Hand,
            sequence: VarInt,
        }
    }

    def_packet_group! {
        C2sPlayPacket {
            ConfirmTeleport = 0,
            QueryBlockEntityTag = 1,
            ChangeDifficulty = 2,
            MessageAcknowledgment = 3,
            ChatCommand = 4,
            ChatMessage = 5,
            ChatPreviewC2s = 6,
            ClientCommand = 7,
            ClientInformation = 8,
            CommandSuggestionsRequest = 9,
            ClickContainerButton = 10,
            ClickContainer = 11,
            CloseContainerC2s = 12,
            PluginMessageC2s = 13,
            EditBook = 14,
            QueryEntityTag = 15,
            Interact = 16,
            JigsawGenerate = 17,
            KeepAliveC2s = 18,
            LockDifficulty = 19,
            SetPlayerPosition = 20,
            SetPlayerPositionAndRotation = 21,
            SetPlayerRotation = 22,
            SetPlayerOnGround = 23,
            MoveVehicleC2s = 24,
            PaddleBoat = 25,
            PickItem = 26,
            PlaceRecipe = 27,
            PlayerAbilitiesC2s = 28,
            PlayerAction = 29,
            PlayerCommand = 30,
            PlayerInput = 31,
            PongPlay = 32,
            ChangeRecipeBookSettings = 33,
            SetSeenRecipe = 34,
            RenameItem = 35,
            ResourcePackC2s = 36,
            SeenAdvancements = 37,
            SelectTrade = 38,
            SetBeaconEffect = 39,
            SetHeldItemS2c = 40,
            ProgramCommandBlock = 41,
            ProgramCommandBlockMinecart = 42,
            SetCreativeModeSlot = 43,
            ProgramJigsawBlock = 44,
            ProgramStructureBlock = 45,
            UpdateSign = 46,
            SwingArm = 47,
            TeleportToEntity = 48,
            UseItemOn = 49,
            UseItem = 50,
        }
    }
}<|MERGE_RESOLUTION|>--- conflicted
+++ resolved
@@ -8,13 +8,9 @@
     def_struct! {
         Handshake {
             protocol_version: VarInt,
-<<<<<<< HEAD
             // by the minecraft protocol this is specified as a BoundedString<0, 255> but due
             // issues with bungeecord ip forwarding this limit is removed here and checked when handling the handshake
             server_address: String,
-=======
-            server_address: BoundedString<0, 255>,
->>>>>>> e30ed622
             server_port: u16,
             next_state: HandshakeNextState,
         }
