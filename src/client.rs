//! Connections to the server after logging in.

use std::collections::{HashSet, VecDeque};
use std::iter::FusedIterator;
use std::mem;
use std::time::Duration;

pub use bitfield_struct::bitfield;
pub use event::*;
use flume::{Receiver, Sender, TrySendError};
use rayon::iter::ParallelIterator;
use uuid::Uuid;
use vek::Vec3;

use crate::block_pos::BlockPos;
use crate::chunk_pos::ChunkPos;
use crate::config::Config;
use crate::dimension::DimensionId;
use crate::entity::data::Player;
use crate::entity::{
    self, velocity_to_packet_units, Entities, EntityId, EntityKind, StatusOrAnimation,
};
use crate::ident::Ident;
use crate::inventory::{
    Inventories, Inventory, InventoryDirtyable, InventoryId, PlayerInventory, WindowInventory,
};
use crate::item::ItemStack;
use crate::player_list::{PlayerListId, PlayerLists};
use crate::player_textures::SignedPlayerTextures;
use crate::protocol::packets::c2s::play::{
    self, C2sPlayPacket, ClientCommand, InteractKind, PlayerCommandId,
};
pub use crate::protocol::packets::s2c::play::SetTitleAnimationTimes;
use crate::protocol::packets::s2c::play::{
<<<<<<< HEAD
    AcknowledgeBlockChange, ClearTitles, CustomSoundEffect, DisconnectPlay, EntityAnimationS2c,
    EntityAttributesProperty, EntityEvent, GameEvent, GameStateChangeReason, KeepAliveS2c,
    LoginPlay, PlayerPositionLookFlags, PluginMessageS2c, RemoveEntities, ResourcePackS2c, Respawn,
    S2cPlayPacket, SetActionBarText, SetCenterChunk, SetDefaultSpawnPosition, SetEntityMetadata,
    SetEntityVelocity, SetExperience, SetHeadRotation, SetHealth, SetRenderDistance,
    SetSubtitleText, SetTitleText, SoundCategory, SynchronizePlayerPosition, SystemChatMessage,
    TeleportEntity, UnloadChunk, UpdateAttributes, UpdateEntityPosition,
    UpdateEntityPositionAndRotation, UpdateEntityRotation, UpdateTime,
=======
    AcknowledgeBlockChange, ClearTitles, CombatDeath, CustomSoundEffect, DisconnectPlay,
    EntityAnimationS2c, EntityAttributesProperty, EntityEvent, GameEvent, GameStateChangeReason,
    KeepAliveS2c, LoginPlay, OpenScreen, PlayerPositionLookFlags, RemoveEntities, ResourcePackS2c,
    Respawn, S2cPlayPacket, SetActionBarText, SetCenterChunk, SetContainerContent,
    SetDefaultSpawnPosition, SetEntityMetadata, SetEntityVelocity, SetExperience, SetHeadRotation,
    SetHealth, SetRenderDistance, SetSubtitleText, SetTitleText, SoundCategory,
    SynchronizePlayerPosition, SystemChatMessage, TeleportEntity, UnloadChunk, UpdateAttributes,
    UpdateEntityPosition, UpdateEntityPositionAndRotation, UpdateEntityRotation, UpdateTime,
>>>>>>> 71d82c53
};
use crate::protocol::{BoundedInt, BoundedString, ByteAngle, RawBytes, SlotId, VarInt};
use crate::server::{C2sPacketChannels, NewClientData, S2cPlayMessage, SharedServer};
use crate::slab_versioned::{Key, VersionedSlab};
use crate::text::Text;
use crate::util::{chunks_in_view_distance, is_chunk_in_view_distance};
use crate::world::{WorldId, Worlds};
use crate::{ident, LIBRARY_NAMESPACE};

/// Contains the [`ClientEvent`] enum and related data types.
mod event;

/// A container for all [`Client`]s on a [`Server`](crate::server::Server).
///
/// New clients are automatically inserted into this container but
/// are not automatically deleted. It is your responsibility to delete them once
/// they disconnect. This can be checked with [`Client::is_disconnected`].
pub struct Clients<C: Config> {
    slab: VersionedSlab<Client<C>>,
}

impl<C: Config> Clients<C> {
    pub(crate) fn new() -> Self {
        Self {
            slab: VersionedSlab::new(),
        }
    }

    pub(crate) fn insert(&mut self, client: Client<C>) -> (ClientId, &mut Client<C>) {
        let (k, client) = self.slab.insert(client);
        (ClientId(k), client)
    }

    /// Removes a client from the server.
    ///
    /// If the given client ID is valid, the client's `ClientState` is returned
    /// and the client is deleted. Otherwise, `None` is returned and the
    /// function has no effect.
    pub fn remove(&mut self, client: ClientId) -> Option<C::ClientState> {
        self.slab.remove(client.0).map(|c| c.state)
    }

    /// Deletes all clients from the server for which `f` returns `false`.
    ///
    /// All clients are visited in an unspecified order.
    pub fn retain(&mut self, mut f: impl FnMut(ClientId, &mut Client<C>) -> bool) {
        self.slab.retain(|k, v| f(ClientId(k), v))
    }

    /// Returns the number of clients on the server. This includes clients for
    /// which [`Client::is_disconnected`] returns true.
    pub fn len(&self) -> usize {
        self.slab.len()
    }

    /// Returns `true` if there are no clients on the server. This includes
    /// clients for which [`Client::is_disconnected`] returns true.
    pub fn is_empty(&self) -> bool {
        self.slab.len() == 0
    }

    /// Returns a shared reference to the client with the given ID. If
    /// the ID is invalid, then `None` is returned.
    pub fn get(&self, client: ClientId) -> Option<&Client<C>> {
        self.slab.get(client.0)
    }

    /// Returns an exclusive reference to the client with the given ID. If the
    /// ID is invalid, then `None` is returned.
    pub fn get_mut(&mut self, client: ClientId) -> Option<&mut Client<C>> {
        self.slab.get_mut(client.0)
    }

    /// Returns an iterator over all clients on the server in an unspecified
    /// order.
    pub fn iter(
        &self,
    ) -> impl ExactSizeIterator<Item = (ClientId, &Client<C>)> + FusedIterator + Clone + '_ {
        self.slab.iter().map(|(k, v)| (ClientId(k), v))
    }

    /// Returns a mutable iterator over all clients on the server in an
    /// unspecified order.
    pub fn iter_mut(
        &mut self,
    ) -> impl ExactSizeIterator<Item = (ClientId, &mut Client<C>)> + FusedIterator + '_ {
        self.slab.iter_mut().map(|(k, v)| (ClientId(k), v))
    }

    /// Returns a parallel iterator over all clients on the server in an
    /// unspecified order.
    pub fn par_iter(&self) -> impl ParallelIterator<Item = (ClientId, &Client<C>)> + Clone + '_ {
        self.slab.par_iter().map(|(k, v)| (ClientId(k), v))
    }

    /// Returns a parallel mutable iterator over all clients on the server in an
    /// unspecified order.
    pub fn par_iter_mut(
        &mut self,
    ) -> impl ParallelIterator<Item = (ClientId, &mut Client<C>)> + '_ {
        self.slab.par_iter_mut().map(|(k, v)| (ClientId(k), v))
    }
}

/// An identifier for a [`Client`] on the server.
///
/// Client IDs are either _valid_ or _invalid_. Valid client IDs point to
/// clients that have not been deleted, while invalid IDs point to those that
/// have. Once an ID becomes invalid, it will never become valid again.
///
/// The [`Ord`] instance on this type is correct but otherwise unspecified. This
/// is useful for storing IDs in containers such as
/// [`BTreeMap`](std::collections::BTreeMap).
#[derive(Clone, Copy, PartialEq, Eq, PartialOrd, Ord, Hash, Default, Debug)]
pub struct ClientId(Key);

impl ClientId {
    /// The value of the default client ID which is always invalid.
    pub const NULL: Self = Self(Key::NULL);
}

/// Represents a remote connection to a client after successfully logging in.
///
/// Much like an [`Entity`], clients possess a location, rotation, and UUID.
/// However, clients are handled separately from entities and are partially
/// managed by the library.
///
/// By default, clients have no influence over the worlds they reside in. They
/// cannot break blocks, hurt entities, or see other clients. Interactions with
/// the server must be handled explicitly with [`Self::pop_event`].
///
/// Additionally, clients possess [`Player`] entity data which is only visible
/// to themselves. This can be accessed with [`Self::player`] and
/// [`Self::player_mut`].
///
/// # The Difference Between a "Client" and a "Player"
///
/// Normally in Minecraft, players and clients are one and the same. Players are
/// simply a subtype of the entity base class backed by a remote connection.
///
/// In Valence however, clients and players are decoupled. This separation
/// allows for greater flexibility and enables parallelism.
///
/// [`Entity`]: crate::entity::Entity
pub struct Client<C: Config> {
    /// Custom state.
    pub state: C::ClientState,
    /// Setting this to `None` disconnects the client.
    send: SendOpt,
    recv: Receiver<C2sPlayPacket>,
    uuid: Uuid,
    username: String,
    textures: Option<SignedPlayerTextures>,
    /// World client is currently in. Default value is **invalid** and must
    /// be set by calling [`Client::spawn`].
    world: WorldId,
    player_list: Option<PlayerListId>,
    old_player_list: Option<PlayerListId>,
    position: Vec3<f64>,
    old_position: Vec3<f64>,
    /// Measured in m/s.
    velocity: Vec3<f32>,
    /// Measured in degrees
    yaw: f32,
    /// Measured in degrees
    pitch: f32,
    view_distance: u8,
    /// Counts up as teleports are made.
    teleport_id_counter: u32,
    /// The number of pending client teleports that have yet to receive a
    /// confirmation. Inbound client position packets are ignored while this
    /// is nonzero.
    pending_teleports: u32,
    spawn_position: BlockPos,
    spawn_position_yaw: f32,
    death_location: Option<(DimensionId, BlockPos)>,
    events: VecDeque<ClientEvent>,
    /// The ID of the last keepalive sent.
    last_keepalive_id: i64,
    /// Entities that were visible to this client at the end of the last tick.
    /// This is used to determine what entity create/destroy packets should be
    /// sent.
    loaded_entities: HashSet<EntityId>,
    loaded_chunks: HashSet<ChunkPos>,
    new_game_mode: GameMode,
    old_game_mode: GameMode,
    settings: Option<Settings>,
    block_change_sequence: i32,
    /// Should be sent after login packet.
    msgs_to_send: Vec<Text>,
    bar_to_send: Option<Text>,
    resource_pack_to_send: Option<ResourcePackS2c>,
    attack_speed: f64,
    movement_speed: f64,
    pub inventory: PlayerInventory, // TODO: make private or pub(crate)
    pub open_inventory: Option<WindowInventory>, // TODO: make private or pub(crate)
    bits: ClientBits,
    /// The data for the client's own player entity.
    player_data: Player,
    entity_events: Vec<entity::EntityEvent>,
    /// The item currently being held by the client's cursor in an inventory
    /// screen. Does not work for creative mode.
    pub cursor_held_item: Option<ItemStack>, // TODO: make private or pub(crate)
    selected_hotbar_slot: SlotId,
}

#[bitfield(u16)]
struct ClientBits {
    spawn: bool,
    flat: bool,
    teleported_this_tick: bool,
    /// If spawn_position or spawn_position_yaw were modified this tick.
    modified_spawn_position: bool,
    /// If the last sent keepalive got a response.
    got_keepalive: bool,
    hardcore: bool,
    attack_speed_modified: bool,
    movement_speed_modified: bool,
    velocity_modified: bool,
    created_this_tick: bool,
    view_distance_modified: bool,
    #[bits(5)]
    _pad: u8,
}

impl<C: Config> Client<C> {
    pub(crate) fn new(
        packet_channels: C2sPacketChannels,
        ncd: NewClientData,
        state: C::ClientState,
    ) -> Self {
        let (send, recv) = packet_channels;

        Self {
            state,
            send: Some(send),
            recv,
            uuid: ncd.uuid,
            username: ncd.username,
            textures: ncd.textures,
            world: WorldId::default(),
            old_player_list: None,
            player_list: None,
            position: Vec3::default(),
            old_position: Vec3::default(),
            velocity: Vec3::default(),
            yaw: 0.0,
            pitch: 0.0,
            view_distance: 2,
            teleport_id_counter: 0,
            pending_teleports: 0,
            spawn_position: BlockPos::default(),
            spawn_position_yaw: 0.0,
            death_location: None,
            events: VecDeque::new(),
            last_keepalive_id: 0,
            loaded_entities: HashSet::new(),
            loaded_chunks: HashSet::new(),
            new_game_mode: GameMode::Survival,
            old_game_mode: GameMode::Survival,
            settings: None,
            block_change_sequence: 0,
            msgs_to_send: Vec::new(),
            bar_to_send: None,
            resource_pack_to_send: None,
            attack_speed: 4.0,
            movement_speed: 0.7,
            inventory: PlayerInventory::new(),
            open_inventory: None,
            bits: ClientBits::new()
                .with_modified_spawn_position(true)
                .with_got_keepalive(true)
                .with_created_this_tick(true),
            player_data: Player::new(),
            entity_events: Vec::new(),
            cursor_held_item: None,
            selected_hotbar_slot: PlayerInventory::HOTBAR_SLOTS.start,
        }
    }

    /// If the client joined the game this tick.
    pub fn created_this_tick(&self) -> bool {
        self.bits.created_this_tick()
    }

    /// Gets the client's UUID.
    pub fn uuid(&self) -> Uuid {
        self.uuid
    }

    /// Gets the username of this client.
    pub fn username(&self) -> &str {
        &self.username
    }

    /// Gets the player textures of this client. If the client does not have
    /// a skin, then `None` is returned.
    pub fn textures(&self) -> Option<&SignedPlayerTextures> {
        self.textures.as_ref()
    }

    /// Gets the world this client is located in.
    pub fn world(&self) -> WorldId {
        self.world
    }

    /// Gets the player list this client sees.
    pub fn player_list(&self) -> Option<&PlayerListId> {
        self.player_list.as_ref()
    }

    /// Sets the player list this client sees.
    ///
    /// The previous player list ID is returned.
    pub fn set_player_list(&mut self, id: impl Into<Option<PlayerListId>>) -> Option<PlayerListId> {
        mem::replace(&mut self.player_list, id.into())
    }

    /// Sets if this client sees the world as superflat. Superflat worlds have
    /// a horizon line lower than normal worlds.
    ///
    /// The player must be (re)spawned for changes to take effect.
    pub fn set_flat(&mut self, flat: bool) {
        self.bits.set_flat(flat);
    }

    /// Gets if this client sees the world as superflat. Superflat worlds have
    /// a horizon line lower than normal worlds.
    pub fn is_flat(&self) -> bool {
        self.bits.flat()
    }

    /// Changes the world this client is located in and respawns the client.
    /// This can be used to respawn the client after death.
    ///
    /// The given [`WorldId`] must be valid. Otherwise, the client is
    /// disconnected.
    pub fn spawn(&mut self, world: WorldId) {
        self.world = world;
        self.bits.set_spawn(true);
    }

    /// Sends a system message to the player which is visible in the chat. The
    /// message is only visible to this client.
    pub fn send_message(&mut self, msg: impl Into<Text>) {
        // We buffer messages because weird things happen if we send them before the
        // login packet.
        self.msgs_to_send.push(msg.into());
    }

    pub fn send_plugin_message(&mut self, channel: Ident, data: Vec<u8>) {
        send_packet(
            &mut self.send,
            PluginMessageS2c {
                channel,
                data: RawBytes(data),
            },
        );
    }

    /// Gets the absolute position of this client in the world it is located
    /// in.
    pub fn position(&self) -> Vec3<f64> {
        self.position
    }

    /// Changes the position and rotation of this client in the world it is
    /// located in.
    ///
    /// If you want to change the client's world, use [`Self::spawn`].
    pub fn teleport(&mut self, pos: impl Into<Vec3<f64>>, yaw: f32, pitch: f32) {
        self.position = pos.into();
        self.yaw = yaw;
        self.pitch = pitch;

        self.bits.set_teleported_this_tick(true);
    }

    /// Gets the most recently set velocity of this client in m/s.
    pub fn velocity(&self) -> Vec3<f32> {
        self.velocity
    }

    /// Sets the client's velocity in m/s.
    pub fn set_velocity(&mut self, velocity: impl Into<Vec3<f32>>) {
        self.velocity = velocity.into();
        self.bits.set_velocity_modified(true);
    }

    /// Gets this client's yaw.
    pub fn yaw(&self) -> f32 {
        self.yaw
    }

    /// Gets this client's pitch.
    pub fn pitch(&self) -> f32 {
        self.pitch
    }

    /// Gets the spawn position. The client will see `minecraft:compass` items
    /// point at the returned position.
    pub fn spawn_position(&self) -> BlockPos {
        self.spawn_position
    }

    /// Sets the spawn position. The client will see `minecraft:compass` items
    /// point at the provided position.
    pub fn set_spawn_position(&mut self, pos: impl Into<BlockPos>, yaw_degrees: f32) {
        let pos = pos.into();
        if pos != self.spawn_position || yaw_degrees != self.spawn_position_yaw {
            self.spawn_position = pos;
            self.spawn_position_yaw = yaw_degrees;
            self.bits.set_modified_spawn_position(true);
        }
    }

    /// Gets the last death location of this client. The client will see
    /// `minecraft:recovery_compass` items point at the returned position.
    ///
    /// If the client's current dimension differs from the returned
    /// dimension or the location is `None` then the compass will spin
    /// randomly.
    pub fn death_location(&self) -> Option<(DimensionId, BlockPos)> {
        self.death_location
    }

    /// Sets the last death location. The client will see
    /// `minecraft:recovery_compass` items point at the provided position.
    /// If the client's current dimension differs from the provided
    /// dimension or the location is `None` then the compass will spin
    /// randomly.
    ///
    /// Changes to the last death location take effect when the client
    /// (re)spawns.
    pub fn set_death_location(&mut self, location: Option<(DimensionId, BlockPos)>) {
        self.death_location = location;
    }

    /// Gets the client's game mode.
    pub fn game_mode(&self) -> GameMode {
        self.new_game_mode
    }

    /// Sets the client's game mode.
    pub fn set_game_mode(&mut self, game_mode: GameMode) {
        self.new_game_mode = game_mode;
    }

    /// Sets whether or not the client sees rain.
    pub fn set_raining(&mut self, raining: bool) {
        self.send_packet(GameEvent {
            reason: if raining {
                GameStateChangeReason::BeginRaining
            } else {
                GameStateChangeReason::EndRaining
            },
            value: 0.0,
        })
    }

    /// Sets the client's rain level. This changes the sky color and lightning
    /// on the client.
    ///
    /// The rain level is clamped between `0.0.` and `1.0`.
    pub fn set_rain_level(&mut self, rain_level: f32) {
        self.send_packet(GameEvent {
            reason: GameStateChangeReason::RainLevelChange,
            value: rain_level.clamp(0.0, 1.0),
        });
    }

    /// Sets the client's thunder level. This changes the sky color and
    /// lightning on the client.
    ///
    /// For this to take effect, it must already be raining via
    /// [`set_raining`](Self::set_raining) or
    /// [`set_rain_level`](Self::set_rain_level).
    ///
    /// The thunder level is clamped between `0.0` and `1.0`.
    pub fn set_thunder_level(&mut self, thunder_level: f32) {
        self.send_packet(GameEvent {
            reason: GameStateChangeReason::ThunderLevelChange,
            value: thunder_level.clamp(0.0, 1.0),
        });
    }

    /// Plays a sound to the client at a given position.
    pub fn play_sound(
        &mut self,
        name: Ident<String>,
        category: SoundCategory,
        pos: Vec3<f64>,
        volume: f32,
        pitch: f32,
    ) {
        self.send_packet(CustomSoundEffect {
            name,
            category,
            position: pos.as_() * 8,
            volume,
            pitch,
            seed: 0,
        });
    }

    /// Sets the title this client sees.
    ///
    /// A title is a large piece of text displayed in the center of the screen
    /// which may also include a subtitle underneath it. The title
    /// can be configured to fade in and out using the
    /// [`SetTitleAnimationTimes`] struct.
    pub fn set_title(
        &mut self,
        title: impl Into<Text>,
        subtitle: impl Into<Text>,
        animation: impl Into<Option<SetTitleAnimationTimes>>,
    ) {
        let title = title.into();
        let subtitle = subtitle.into();

        self.send_packet(SetTitleText { text: title });

        if !subtitle.is_empty() {
            self.send_packet(SetSubtitleText {
                subtitle_text: subtitle,
            });
        }

        if let Some(anim) = animation.into() {
            self.send_packet(anim);
        }
    }

    /// Sets the action bar for this client.
    pub fn set_action_bar(&mut self, text: impl Into<Text>) {
        self.bar_to_send = Some(text.into());
    }

    /// Gets the attack cooldown speed.
    pub fn attack_speed(&self) -> f64 {
        self.attack_speed
    }

    /// Sets the attack cooldown speed.
    pub fn set_attack_speed(&mut self, speed: f64) {
        if self.attack_speed != speed {
            self.attack_speed = speed;
            self.bits.set_attack_speed_modified(true);
        }
    }

    /// Gets the speed at which the client can run on the ground.
    pub fn movement_speed(&self) -> f64 {
        self.movement_speed
    }

    /// Sets the speed at which the client can run on the ground.
    pub fn set_movement_speed(&mut self, speed: f64) {
        if self.movement_speed != speed {
            self.movement_speed = speed;
            self.bits.set_movement_speed_modified(true);
        }
    }

    /// Removes the current title from the client's screen.
    pub fn clear_title(&mut self) {
        self.send_packet(ClearTitles { reset: true });
    }

    /// Sets the XP bar visible above hotbar and total experience.
    ///
    /// # Arguments
    /// * `bar` - Floating value in the range `0.0..=1.0` indicating progress on
    ///   the XP bar.
    /// * `level` - Number above the XP bar.
    /// * `total_xp` - TODO.
    pub fn set_level(&mut self, bar: f32, level: i32, total_xp: i32) {
        self.send_packet(SetExperience {
            bar,
            level: level.into(),
            total_xp: total_xp.into(),
        })
    }

    /// Sets the health and food of the player.
    /// You can read more about hunger and saturation [here](https://minecraft.fandom.com/wiki/Food#Hunger_vs._Saturation).
    ///
    /// # Arguments
    /// * `health` - Float in range `0.0..=20.0`. Value `<=0` is legal and will
    ///   kill the player.
    /// * `food` - Integer in range `0..=20`.
    /// * `food_saturation` - Float in range `0.0..=5.0`.
    pub fn set_health_and_food(&mut self, health: f32, food: i32, food_saturation: f32) {
        self.send_packet(SetHealth {
            health,
            food: food.into(),
            food_saturation,
        })
    }

    /// Kills the client and shows `message` on the death screen. If an entity
    /// killed the player, pass its ID into the function.
    pub fn kill(&mut self, killer: Option<EntityId>, message: impl Into<Text>) {
        let entity_id = match killer {
            Some(k) => k.to_network_id(),
            None => -1,
        };
        self.send_packet(CombatDeath {
            player_id: VarInt(0),
            entity_id,
            message: message.into(),
        });
    }

    /// Respawns client. Optionally can roll the credits before respawning.
    pub fn win_game(&mut self, show_credits: bool) {
        let value = match show_credits {
            true => 1.0,
            false => 0.0,
        };
        self.send_packet(GameEvent {
            reason: GameStateChangeReason::WinGame,
            value,
        });
    }

    /// Sets whether respawn screen should be displayed after client's death.
    pub fn set_respawn_screen(&mut self, enable: bool) {
        let value = match enable {
            true => 0.0,
            false => 1.0,
        };
        self.send_packet(GameEvent {
            reason: GameStateChangeReason::EnableRespawnScreen,
            value,
        });
    }

    /// Gets whether or not the client is connected to the server.
    ///
    /// A disconnected client object will never become reconnected. It is your
    /// responsibility to remove disconnected clients from the [`Clients`]
    /// container.
    pub fn is_disconnected(&self) -> bool {
        self.send.is_none()
    }

    /// Returns an iterator over all pending client events in the order they
    /// will be removed from the queue.
    pub fn events(
        &self,
    ) -> impl DoubleEndedIterator<Item = &ClientEvent> + ExactSizeIterator + FusedIterator + Clone + '_
    {
        self.events.iter()
    }

    /// Removes a [`ClientEvent`] from the event queue.
    ///
    /// If there are no remaining events, `None` is returned.
    ///
    /// Any remaining client events are deleted at the end of the
    /// current tick.
    pub fn pop_event(&mut self) -> Option<ClientEvent> {
        self.events.pop_front()
    }

    /// Pushes an entity event to the queue.
    pub fn push_entity_event(&mut self, event: entity::EntityEvent) {
        self.entity_events.push(event);
    }

    /// The current view distance of this client measured in chunks. The client
    /// will not be able to see chunks and entities past this distance.
    ///
    /// The result is in `2..=32`.
    pub fn view_distance(&self) -> u8 {
        self.view_distance
    }

    /// Sets the view distance. The client will not be able to see chunks and
    /// entities past this distance.
    ///
    /// The new view distance is measured in chunks and is clamped to `2..=32`.
    pub fn set_view_distance(&mut self, dist: u8) {
        let dist = dist.clamp(2, 32);

        if self.view_distance != dist {
            self.view_distance = dist;
            self.bits.set_view_distance_modified(true);
        }
    }

    /// Enables hardcore mode. This changes the design of the client's hearts.
    ///
    /// To have any visible effect, this function must be called on the same
    /// tick the client joins the server.
    pub fn set_hardcore(&mut self, hardcore: bool) {
        self.bits.set_hardcore(hardcore);
    }

    /// Gets if hardcore mode is enabled.
    pub fn is_hardcore(&self) -> bool {
        self.bits.hardcore()
    }

    /// Requests that the client download and enable a resource pack.
    ///
    /// # Arguments
    /// * `url` - The URL of the resource pack file.
    /// * `hash` - The SHA-1 hash of the resource pack file. Any value other
    ///   than a 40-character hexadecimal string is ignored by the client.
    /// * `forced` - Whether a client should be kicked from the server upon
    ///   declining the pack (this is enforced client-side)
    /// * `prompt_message` - A message to be displayed with the resource pack
    ///   dialog.
    pub fn set_resource_pack(
        &mut self,
        url: impl Into<String>,
        hash: impl Into<String>,
        forced: bool,
        prompt_message: impl Into<Option<Text>>,
    ) {
        self.resource_pack_to_send = Some(ResourcePackS2c {
            url: url.into(),
            hash: BoundedString(hash.into()),
            forced,
            prompt_message: prompt_message.into(),
        });
    }

    /// Sets the world_age and the current in-game time.
    ///
    /// To stop time from passing, the `time_of_day` parameter must be
    /// negative. The client stops the time at the absolute value.
    pub fn set_time(&mut self, world_age: i64, time_of_day: i64) {
        self.send_packet(UpdateTime {
            world_age,
            time_of_day,
        });
    }

    /// Gets the client's current settings.
    pub fn settings(&self) -> Option<&Settings> {
        self.settings.as_ref()
    }

    /// The slot that the client has selected in their hotbar.
    pub fn held_item(&self) -> Option<&ItemStack> {
        self.inventory.slot(self.selected_hotbar_slot)
    }

    /// Consume a single item from the stack that the client is holding.
    pub fn consume_one_held_item(&mut self) {
        self.inventory.consume_one(self.selected_hotbar_slot);
    }

    /// Makes the client open a window displaying the given inventory.
    pub fn open_inventory(
        &mut self,
        inventories: &Inventories,
        id: InventoryId,
        window_title: impl Into<Text>,
    ) {
        if let Some(inv) = inventories.get(id) {
            let window = WindowInventory::new(1, id);
            self.send_packet(OpenScreen {
                window_id: VarInt(window.window_id.into()),
                window_type: inv.window_type,
                window_title: window_title.into(),
            });
            self.open_inventory = Some(window);
        }
    }

    /// Disconnects this client from the server with the provided reason. This
    /// has no effect if the client is already disconnected.
    ///
    /// All future calls to [`Self::is_disconnected`] will return `true`.
    pub fn disconnect(&mut self, reason: impl Into<Text>) {
        if self.send.is_some() {
            let txt = reason.into();
            log::info!("disconnecting client '{}': \"{txt}\"", self.username);

            self.send_packet(DisconnectPlay { reason: txt });

            self.send = None;
        }
    }

    /// Like [`Self::disconnect`], but no reason for the disconnect is
    /// displayed.
    pub fn disconnect_no_reason(&mut self) {
        if self.send.is_some() {
            log::info!("disconnecting client '{}'", self.username);
            self.send = None;
        }
    }

    /// Returns an immutable reference to the client's own [`Player`] data.
    pub fn player(&self) -> &Player {
        &self.player_data
    }

    /// Returns a mutable reference to the client's own [`Player`] data.
    ///
    /// Changes made to this data is only visible to this client.
    pub fn player_mut(&mut self) -> &mut Player {
        &mut self.player_data
    }

    /// Attempts to enqueue a play packet to be sent to this client. The client
    /// is disconnected if the clientbound packet buffer is full.
    pub fn send_packet(&mut self, packet: impl Into<S2cPlayPacket>) {
        send_packet(&mut self.send, packet);
    }

    pub(crate) fn handle_serverbound_packets(&mut self, entities: &Entities<C>) {
        self.events.clear();
        for _ in 0..self.recv.len() {
            self.handle_serverbound_packet(entities, self.recv.try_recv().unwrap());
        }
    }

    fn handle_serverbound_packet(&mut self, entities: &Entities<C>, pkt: C2sPlayPacket) {
        match pkt {
            C2sPlayPacket::ConfirmTeleport(p) => {
                if self.pending_teleports == 0 {
                    log::warn!("unexpected teleport confirmation from {}", self.username());
                    self.disconnect_no_reason();
                    return;
                }

                let got = p.teleport_id.0 as u32;
                let expected = self
                    .teleport_id_counter
                    .wrapping_sub(self.pending_teleports);

                if got == expected {
                    self.pending_teleports -= 1;
                } else {
                    log::warn!(
                        "unexpected teleport ID from {} (expected {expected}, got {got})",
                        self.username()
                    );
                    self.disconnect_no_reason();
                }
            }
            C2sPlayPacket::QueryBlockEntityTag(_) => {}
            C2sPlayPacket::ChangeDifficulty(_) => {}
            C2sPlayPacket::MessageAcknowledgment(_) => {}
            C2sPlayPacket::ChatCommand(_) => {}
            C2sPlayPacket::ChatMessage(p) => self.events.push_back(ClientEvent::ChatMessage {
                message: p.message.0,
                timestamp: Duration::from_millis(p.timestamp),
            }),
            C2sPlayPacket::ChatPreviewC2s(_) => {}
            C2sPlayPacket::ClientCommand(p) => match p {
                ClientCommand::PerformRespawn => {
                    self.events.push_back(ClientEvent::RespawnRequest);
                }
                ClientCommand::RequestStatus => (),
            },
            C2sPlayPacket::ClientInformation(p) => {
                self.events.push_back(ClientEvent::SettingsChanged {
                    locale: p.locale.0,
                    view_distance: p.view_distance.0,
                    chat_mode: p.chat_mode,
                    chat_colors: p.chat_colors,
                    main_hand: p.main_hand,
                    displayed_skin_parts: p.displayed_skin_parts,
                    allow_server_listings: p.allow_server_listings,
                })
            }
            C2sPlayPacket::CommandSuggestionsRequest(_) => {}
            C2sPlayPacket::ClickContainerButton(_) => {}
            C2sPlayPacket::ClickContainer(p) => {
                if p.slot_idx == -999 {
                    // client is trying to drop the currently held stack
                    let held = mem::replace(&mut self.cursor_held_item, None);
                    match held {
                        None => {}
                        Some(stack) => self.events.push_back(ClientEvent::DropItemStack { stack }),
                    }
                } else {
                    self.cursor_held_item = p.carried_item.clone();
                    self.events.push_back(ClientEvent::ClickContainer {
                        window_id: p.window_id,
                        state_id: p.state_id,
                        slot_id: p.slot_idx,
                        mode: p.mode,
                        slot_changes: p.slots,
                        carried_item: p.carried_item,
                    });
                }
            }
            C2sPlayPacket::CloseContainerC2s(c) => {
                self.events.push_back(ClientEvent::CloseScreen {
                    window_id: c.window_id,
                })
            }
            C2sPlayPacket::EditBook(_) => {}
            C2sPlayPacket::QueryEntityTag(_) => {}
            C2sPlayPacket::Interact(p) => {
                if let Some(id) = entities.get_with_network_id(p.entity_id.0) {
                    self.events.push_back(ClientEvent::InteractWithEntity {
                        id,
                        sneaking: p.sneaking,
                        kind: match p.kind {
                            InteractKind::Interact(hand) => InteractWithEntityKind::Interact(hand),
                            InteractKind::Attack => InteractWithEntityKind::Attack,
                            InteractKind::InteractAt((target, hand)) => {
                                InteractWithEntityKind::InteractAt { target, hand }
                            }
                        },
                    });
                }
            }
            C2sPlayPacket::JigsawGenerate(_) => {}
            C2sPlayPacket::KeepAliveC2s(p) => {
                let last_keepalive_id = self.last_keepalive_id;
                if self.bits.got_keepalive() {
                    log::warn!("unexpected keepalive from player {}", self.username());
                    self.disconnect_no_reason();
                } else if p.id != last_keepalive_id {
                    log::warn!(
                        "keepalive ids for player {} don't match (expected {}, got {})",
                        self.username(),
                        last_keepalive_id,
                        p.id
                    );
                    self.disconnect_no_reason();
                } else {
                    self.bits.set_got_keepalive(true);
                }
            }
            C2sPlayPacket::LockDifficulty(_) => {}
            C2sPlayPacket::SetPlayerPosition(p) => {
                if self.pending_teleports == 0 {
                    self.position = p.position;

                    self.events.push_back(ClientEvent::MovePosition {
                        position: p.position,
                        on_ground: p.on_ground,
                    });
                }
            }
            C2sPlayPacket::SetPlayerPositionAndRotation(p) => {
                if self.pending_teleports == 0 {
                    self.position = p.position;
                    self.yaw = p.yaw;
                    self.pitch = p.pitch;

                    self.events.push_back(ClientEvent::MovePositionAndRotation {
                        position: p.position,
                        yaw: p.yaw,
                        pitch: p.pitch,
                        on_ground: p.on_ground,
                    });
                }
            }
            C2sPlayPacket::SetPlayerRotation(p) => {
                if self.pending_teleports == 0 {
                    self.yaw = p.yaw;
                    self.pitch = p.pitch;

                    self.events.push_back(ClientEvent::MoveRotation {
                        yaw: p.yaw,
                        pitch: p.pitch,
                        on_ground: p.on_ground,
                    });
                }
            }
            C2sPlayPacket::SetPlayerOnGround(p) => {
                if self.pending_teleports == 0 {
                    self.events.push_back(ClientEvent::MoveOnGround {
                        on_ground: p.on_ground,
                    });
                }
            }
            C2sPlayPacket::MoveVehicleC2s(p) => {
                if self.pending_teleports == 0 {
                    self.position = p.position;
                    self.yaw = p.yaw;
                    self.pitch = p.pitch;

                    self.events.push_back(ClientEvent::MoveVehicle {
                        position: p.position,
                        yaw: p.yaw,
                        pitch: p.pitch,
                    });
                }
            }
            C2sPlayPacket::PaddleBoat(p) => {
                self.events.push_back(ClientEvent::SteerBoat {
                    left_paddle_turning: p.left_paddle_turning,
                    right_paddle_turning: p.right_paddle_turning,
                });
            }
            C2sPlayPacket::PickItem(_) => {}
            C2sPlayPacket::PlaceRecipe(_) => {}
            C2sPlayPacket::PlayerAbilitiesC2s(_) => {}
            C2sPlayPacket::PlayerAction(p) => {
                if p.sequence.0 != 0 {
                    self.block_change_sequence = p.sequence.0;
                }

                self.events.push_back(match p.status {
                    play::DiggingStatus::StartedDigging => ClientEvent::Digging {
                        status: DiggingStatus::Start,
                        position: p.location,
                        face: p.face,
                    },
                    play::DiggingStatus::CancelledDigging => ClientEvent::Digging {
                        status: DiggingStatus::Cancel,
                        position: p.location,
                        face: p.face,
                    },
                    play::DiggingStatus::FinishedDigging => ClientEvent::Digging {
                        status: DiggingStatus::Finish,
                        position: p.location,
                        face: p.face,
                    },
                    play::DiggingStatus::DropItemStack => return,
                    play::DiggingStatus::DropItem => ClientEvent::DropItem,
                    play::DiggingStatus::ShootArrowOrFinishEating => return,
                    play::DiggingStatus::SwapItemInHand => return,
                });
            }
            C2sPlayPacket::PlayerCommand(c) => {
                self.events.push_back(match c.action_id {
                    PlayerCommandId::StartSneaking => ClientEvent::StartSneaking,
                    PlayerCommandId::StopSneaking => ClientEvent::StopSneaking,
                    PlayerCommandId::LeaveBed => ClientEvent::LeaveBed,
                    PlayerCommandId::StartSprinting => ClientEvent::StartSprinting,
                    PlayerCommandId::StopSprinting => ClientEvent::StopSprinting,
                    PlayerCommandId::StartJumpWithHorse => ClientEvent::StartJumpWithHorse {
                        jump_boost: c.jump_boost.0 .0 as u8,
                    },
                    PlayerCommandId::StopJumpWithHorse => ClientEvent::StopJumpWithHorse,
                    PlayerCommandId::OpenHorseInventory => ClientEvent::OpenHorseInventory,
                    PlayerCommandId::StartFlyingWithElytra => ClientEvent::StartFlyingWithElytra,
                });
            }
            C2sPlayPacket::PlayerInput(_) => {}
            C2sPlayPacket::PongPlay(_) => {}
            C2sPlayPacket::ChangeRecipeBookSettings(_) => {}
            C2sPlayPacket::SetSeenRecipe(_) => {}
            C2sPlayPacket::RenameItem(_) => {}
            C2sPlayPacket::ResourcePackC2s(p) => self
                .events
                .push_back(ClientEvent::ResourcePackStatusChanged(p)),
            C2sPlayPacket::SeenAdvancements(_) => {}
            C2sPlayPacket::SelectTrade(_) => {}
            C2sPlayPacket::SetBeaconEffect(_) => {}
            C2sPlayPacket::SetHeldItemS2c(e) => {
                self.selected_hotbar_slot =
                    PlayerInventory::hotbar_to_slot(e.slot.0).unwrap_or(self.selected_hotbar_slot);
            }
            C2sPlayPacket::ProgramCommandBlock(_) => {}
            C2sPlayPacket::ProgramCommandBlockMinecart(_) => {}
            C2sPlayPacket::SetCreativeModeSlot(e) => {
                if e.slot == -1 {
                    // The client is trying to drop a stack of items
                    match e.clicked_item {
                        None => log::warn!(
                            "Invalid packet, creative client tried to drop a stack of nothing."
                        ),
                        Some(stack) => self.events.push_back(ClientEvent::DropItemStack { stack }),
                    }
                } else {
                    self.events.push_back(ClientEvent::SetSlotCreative {
                        slot_id: e.slot,
                        slot: e.clicked_item,
                    })
                }
            }
            C2sPlayPacket::PluginMessageC2s(p) => {
                self.events.push_back(ClientEvent::PluginMessageReceived {
                    channel: p.channel,
                    data: p.data,
                });
            }
            C2sPlayPacket::ProgramJigsawBlock(_) => {}
            C2sPlayPacket::ProgramStructureBlock(_) => {}
            C2sPlayPacket::UpdateSign(_) => {}
            C2sPlayPacket::SwingArm(p) => self.events.push_back(ClientEvent::ArmSwing(p.hand)),
            C2sPlayPacket::TeleportToEntity(_) => {}
            C2sPlayPacket::UseItemOn(p) => self.events.push_back(ClientEvent::InteractWithBlock {
                hand: p.hand,
                location: p.location,
                face: p.face,
                cursor_pos: p.cursor_pos,
                head_inside_block: p.head_inside_block,
                sequence: p.sequence,
            }),
            C2sPlayPacket::UseItem(_) => {}
        }
    }

    pub(crate) fn update(
        &mut self,
        shared: &SharedServer<C>,
        entities: &Entities<C>,
        worlds: &Worlds<C>,
        player_lists: &PlayerLists<C>,
        inventories: &Inventories,
    ) {
        // Mark the client as disconnected when appropriate.
        if self.recv.is_disconnected() || self.send.as_ref().map_or(true, |s| s.is_disconnected()) {
            self.bits.set_created_this_tick(false);
            self.send = None;
            return;
        }

        let world = match worlds.get(self.world) {
            Some(world) => world,
            None => {
                log::warn!(
                    "client {} is in an invalid world and must be disconnected",
                    self.username()
                );
                self.disconnect_no_reason();
                return;
            }
        };

        let current_tick = shared.current_tick();

        // Send the join game packet and other initial packets. We defer this until now
        // so that the user can set the client's initial location, game mode, etc.
        if self.created_this_tick() {
            self.bits.set_spawn(false);

            if let Some(id) = &self.player_list {
                player_lists
                    .get(id)
                    .initial_packets(|p| send_packet(&mut self.send, p));
            }

            let mut dimension_names: Vec<_> = shared
                .dimensions()
                .map(|(id, _)| id.dimension_name())
                .collect();

            dimension_names.push(ident!("{LIBRARY_NAMESPACE}:dummy_dimension"));

            self.send_packet(LoginPlay {
                entity_id: 0, // EntityId 0 is reserved for clients.
                is_hardcore: self.bits.hardcore(),
                gamemode: self.new_game_mode,
                previous_gamemode: self.old_game_mode,
                dimension_names,
                registry_codec: shared.registry_codec().clone(),
                dimension_type_name: world.meta.dimension().dimension_type_name(),
                dimension_name: world.meta.dimension().dimension_name(),
                hashed_seed: 10,
                max_players: VarInt(0),
                view_distance: BoundedInt(VarInt(self.view_distance() as i32)),
                simulation_distance: VarInt(16),
                reduced_debug_info: false,
                enable_respawn_screen: false,
                is_debug: false,
                is_flat: self.bits.flat(),
                last_death_location: self
                    .death_location
                    .map(|(id, pos)| (id.dimension_name(), pos)),
            });

            self.teleport(self.position(), self.yaw(), self.pitch());
        } else {
            if self.bits.spawn() {
                self.bits.set_spawn(false);
                self.loaded_entities.clear();
                self.loaded_chunks.clear();

                // Client bug workaround: send the client to a dummy dimension first.
                // TODO: is there actually a bug?
                self.send_packet(Respawn {
                    dimension_type_name: DimensionId(0).dimension_type_name(),
                    dimension_name: ident!("{LIBRARY_NAMESPACE}:dummy_dimension"),
                    hashed_seed: 0,
                    game_mode: self.game_mode(),
                    previous_game_mode: self.game_mode(),
                    is_debug: false,
                    is_flat: self.bits.flat(),
                    copy_metadata: true,
                    last_death_location: None,
                });

                self.send_packet(Respawn {
                    dimension_type_name: world.meta.dimension().dimension_type_name(),
                    dimension_name: world.meta.dimension().dimension_name(),
                    hashed_seed: 0,
                    game_mode: self.game_mode(),
                    previous_game_mode: self.game_mode(),
                    is_debug: false,
                    is_flat: self.bits.flat(),
                    copy_metadata: true,
                    last_death_location: self
                        .death_location
                        .map(|(id, pos)| (id.dimension_name(), pos)),
                });

                self.teleport(self.position(), self.yaw(), self.pitch());
            }

            // Update game mode
            if self.old_game_mode != self.new_game_mode {
                self.old_game_mode = self.new_game_mode;
                self.send_packet(GameEvent {
                    reason: GameStateChangeReason::ChangeGameMode,
                    value: self.new_game_mode as i32 as f32,
                });
            }

            // If the player list was changed...
            if self.old_player_list != self.player_list {
                // Delete existing entries from old player list.
                if let Some(id) = &self.old_player_list {
                    player_lists
                        .get(id)
                        .clear_packets(|p| send_packet(&mut self.send, p));
                }

                // Get initial packets for new player list.
                if let Some(id) = &self.player_list {
                    player_lists
                        .get(id)
                        .initial_packets(|p| send_packet(&mut self.send, p));
                }

                self.old_player_list = self.player_list.clone();
            } else if let Some(id) = &self.player_list {
                // Update current player list.
                player_lists
                    .get(id)
                    .update_packets(|p| send_packet(&mut self.send, p));
            }
        }

        // Set player attributes
        if self.bits.attack_speed_modified() {
            self.bits.set_attack_speed_modified(false);

            self.send_packet(UpdateAttributes {
                entity_id: VarInt(0),
                properties: vec![EntityAttributesProperty {
                    key: ident!("generic.attack_speed"),
                    value: self.attack_speed,
                    modifiers: Vec::new(),
                }],
            });
        }

        if self.bits.movement_speed_modified() {
            self.bits.set_movement_speed_modified(false);

            self.send_packet(UpdateAttributes {
                entity_id: VarInt(0),
                properties: vec![EntityAttributesProperty {
                    key: ident!("generic.movement_speed"),
                    value: self.movement_speed,
                    modifiers: Vec::new(),
                }],
            });
        }

        // Update the players spawn position (compass position)
        if self.bits.modified_spawn_position() {
            self.bits.set_modified_spawn_position(false);

            self.send_packet(SetDefaultSpawnPosition {
                location: self.spawn_position,
                angle: self.spawn_position_yaw,
            })
        }

        // Update view distance fog on the client.
        if self.bits.view_distance_modified() {
            self.bits.set_view_distance_modified(false);

            if !self.created_this_tick() {
                self.send_packet(SetRenderDistance {
                    view_distance: BoundedInt(VarInt(self.view_distance() as i32)),
                });
            }
        }

        // Check if it's time to send another keepalive.
        if current_tick % (shared.tick_rate() * 8) == 0 {
            if self.bits.got_keepalive() {
                let id = rand::random();
                self.send_packet(KeepAliveS2c { id });
                self.last_keepalive_id = id;
                self.bits.set_got_keepalive(false);
            } else {
                log::warn!(
                    "player {} timed out (no keepalive response)",
                    self.username()
                );
                self.disconnect_no_reason();
            }
        }

        let center = ChunkPos::at(self.position.x, self.position.z);

        // Send the update view position packet if the client changes the chunk they're
        // in.
        if ChunkPos::at(self.old_position.x, self.old_position.z) != center {
            self.send_packet(SetCenterChunk {
                chunk_x: VarInt(center.x),
                chunk_z: VarInt(center.z),
            });
        }

        let dimension = shared.dimension(world.meta.dimension());

        // Update existing chunks and unload those outside the view distance. Chunks
        // that have been overwritten also need to be unloaded.
        self.loaded_chunks.retain(|&pos| {
            // The cache stops chunk data packets from needing to be sent when a player
            // moves to an adjacent chunk and back to the original.
            let cache = 2;

            if let Some(chunk) = world.chunks.get(pos) {
                if is_chunk_in_view_distance(center, pos, self.view_distance + cache)
                    && !chunk.created_this_tick()
                {
                    chunk.block_change_packets(pos, dimension.min_y, |pkt| {
                        send_packet(&mut self.send, pkt)
                    });
                    return true;
                }
            }

            send_packet(
                &mut self.send,
                UnloadChunk {
                    chunk_x: pos.x,
                    chunk_z: pos.z,
                },
            );
            false
        });

        // Load new chunks within the view distance
        for pos in chunks_in_view_distance(center, self.view_distance) {
            if let Some(chunk) = world.chunks.get(pos) {
                if self.loaded_chunks.insert(pos) {
                    self.send_packet(chunk.chunk_data_packet(pos, shared.biomes().len()));
                }
            }
        }

        // Acknowledge broken/placed blocks.
        if self.block_change_sequence != 0 {
            send_packet(
                &mut self.send,
                AcknowledgeBlockChange {
                    sequence: VarInt(self.block_change_sequence),
                },
            );
            self.block_change_sequence = 0;
        }

        // Teleport the player.
        //
        // This is done after the chunks are loaded so that the "downloading terrain"
        // screen is closed at the appropriate time.
        if self.bits.teleported_this_tick() {
            self.bits.set_teleported_this_tick(false);

            self.send_packet(SynchronizePlayerPosition {
                position: self.position,
                yaw: self.yaw,
                pitch: self.pitch,
                flags: PlayerPositionLookFlags::new(false, false, false, false, false),
                teleport_id: VarInt(self.teleport_id_counter as i32),
                dismount_vehicle: false,
            });

            self.pending_teleports = self.pending_teleports.wrapping_add(1);

            if self.pending_teleports == 0 {
                log::warn!("too many pending teleports for {}", self.username());
                self.disconnect_no_reason();
                return;
            }

            self.teleport_id_counter = self.teleport_id_counter.wrapping_add(1);
        }

        // Set velocity. Do this after teleporting since teleporting sets velocity to
        // zero.
        if self.bits.velocity_modified() {
            self.bits.set_velocity_modified(false);

            self.send_packet(SetEntityVelocity {
                entity_id: VarInt(0),
                velocity: velocity_to_packet_units(self.velocity),
            });
        }

        // Send chat messages.
        for msg in self.msgs_to_send.drain(..) {
            send_packet(
                &mut self.send,
                SystemChatMessage {
                    chat: msg,
                    kind: VarInt(0),
                },
            );
        }

        // Set action bar.
        if let Some(bar) = self.bar_to_send.take() {
            send_packet(&mut self.send, SetActionBarText { text: bar });
        }

        // Send resource pack prompt.
        if let Some(p) = self.resource_pack_to_send.take() {
            send_packet(&mut self.send, p);
        }

        let mut entities_to_unload = Vec::new();

        // Update all entities that are visible and unload entities that are no
        // longer visible.
        self.loaded_entities.retain(|&id| {
            if let Some(entity) = entities.get(id) {
                debug_assert!(entity.kind() != EntityKind::Marker);
                if self.position.distance(entity.position()) <= self.view_distance as f64 * 16.0 {
                    if let Some(meta) = entity.updated_tracked_data_packet(id) {
                        send_packet(&mut self.send, meta);
                    }

                    let position_delta = entity.position() - entity.old_position();
                    let needs_teleport = position_delta.map(f64::abs).reduce_partial_max() >= 8.0;
                    let flags = entity.bits();

                    if entity.position() != entity.old_position()
                        && !needs_teleport
                        && flags.yaw_or_pitch_modified()
                    {
                        send_packet(
                            &mut self.send,
                            UpdateEntityPositionAndRotation {
                                entity_id: VarInt(id.to_network_id()),
                                delta: (position_delta * 4096.0).as_(),
                                yaw: ByteAngle::from_degrees(entity.yaw()),
                                pitch: ByteAngle::from_degrees(entity.pitch()),
                                on_ground: entity.on_ground(),
                            },
                        );
                    } else {
                        if entity.position() != entity.old_position() && !needs_teleport {
                            send_packet(
                                &mut self.send,
                                UpdateEntityPosition {
                                    entity_id: VarInt(id.to_network_id()),
                                    delta: (position_delta * 4096.0).as_(),
                                    on_ground: entity.on_ground(),
                                },
                            );
                        }

                        if flags.yaw_or_pitch_modified() {
                            send_packet(
                                &mut self.send,
                                UpdateEntityRotation {
                                    entity_id: VarInt(id.to_network_id()),
                                    yaw: ByteAngle::from_degrees(entity.yaw()),
                                    pitch: ByteAngle::from_degrees(entity.pitch()),
                                    on_ground: entity.on_ground(),
                                },
                            );
                        }
                    }

                    if needs_teleport {
                        send_packet(
                            &mut self.send,
                            TeleportEntity {
                                entity_id: VarInt(id.to_network_id()),
                                position: entity.position(),
                                yaw: ByteAngle::from_degrees(entity.yaw()),
                                pitch: ByteAngle::from_degrees(entity.pitch()),
                                on_ground: entity.on_ground(),
                            },
                        );
                    }

                    if flags.velocity_modified() {
                        send_packet(
                            &mut self.send,
                            SetEntityVelocity {
                                entity_id: VarInt(id.to_network_id()),
                                velocity: velocity_to_packet_units(entity.velocity()),
                            },
                        );
                    }

                    if flags.head_yaw_modified() {
                        send_packet(
                            &mut self.send,
                            SetHeadRotation {
                                entity_id: VarInt(id.to_network_id()),
                                head_yaw: ByteAngle::from_degrees(entity.head_yaw()),
                            },
                        )
                    }

                    send_entity_events(&mut self.send, id.to_network_id(), entity.events());

                    return true;
                }
            }

            entities_to_unload.push(VarInt(id.to_network_id()));
            false
        });

        if !entities_to_unload.is_empty() {
            self.send_packet(RemoveEntities {
                entities: entities_to_unload,
            });
        }

        // Update the client's own player metadata.
        let mut data = Vec::new();
        self.player_data.updated_tracked_data(&mut data);

        if !data.is_empty() {
            data.push(0xff);

            self.send_packet(SetEntityMetadata {
                entity_id: VarInt(0),
                metadata: RawBytes(data),
            });
        }

        // Spawn new entities within the view distance.
        let pos = self.position();
        let view_dist = self.view_distance;
        world.spatial_index.query::<_, _, ()>(
            |bb| bb.projected_point(pos).distance(pos) <= view_dist as f64 * 16.0,
            |id, _| {
                let entity = entities
                    .get(id)
                    .expect("entity IDs in spatial index should be valid at this point");

                // Skip spawning players not in the player list because they would be invisible
                // otherwise.
                if entity.kind() == EntityKind::Player {
                    if let Some(list_id) = &self.player_list {
                        player_lists.get(list_id).entry(entity.uuid())?;
                    } else {
                        return None;
                    }
                }

                if entity.kind() != EntityKind::Marker
                    && entity.uuid() != self.uuid
                    && self.loaded_entities.insert(id)
                {
                    entity.spawn_packets(id, |pkt| self.send_packet(pkt));

                    if let Some(meta) = entity.initial_tracked_data_packet(id) {
                        self.send_packet(meta);
                    }

                    send_entity_events(&mut self.send, id.to_network_id(), entity.events());
                }
                None
            },
        );

        send_entity_events(&mut self.send, 0, &self.entity_events);
        self.entity_events.clear();

        self.player_data.clear_modifications();
        self.old_position = self.position;
        self.bits.set_created_this_tick(false);

        // Update the player's inventory
        if self.inventory.is_dirty() {
            send_packet(
                &mut self.send,
                SetContainerContent {
                    window_id: 0,
                    state_id: VarInt(self.inventory.state_id),
                    slots: self
                        .inventory
                        .slots()
                        .into_iter()
                        // FIXME: cloning is necessary here to build the packet.
                        // However, it should be possible to avoid the clone if this packet
                        // could consume refs
                        .map(|s| s.cloned())
                        .collect(),
                    carried_item: self.cursor_held_item.clone(),
                },
            );
            self.inventory.state_id = self.inventory.state_id.wrapping_add(1);
            self.inventory.mark_dirty(false);
        }

        // Update the client's UI if they have an open inventory.
        if let Some(window) = self.open_inventory.as_ref() {
            // this client has an inventory open
            let obj_inv_id = window.object_inventory;
            if let Some(obj_inv) = inventories.get(obj_inv_id) {
                if obj_inv.is_dirty() {
                    let window_id = window.window_id;
                    let slots = window.slots(obj_inv, &self.inventory)
                        .into_iter()
                        // FIXME: cloning is necessary here to build the packet.
                        // However, it should be possible to avoid the clone if this packet
                        // could consume refs
                        .map(|s| s.cloned())
                        .collect();
                    let carried_item = self.cursor_held_item.clone();
                    self.send_packet(SetContainerContent {
                        window_id,
                        state_id: VarInt(1),
                        slots,
                        carried_item,
                    });
                }
            }
        }

        send_packet(&mut self.send, S2cPlayMessage::Flush);
    }
}

type SendOpt = Option<Sender<S2cPlayMessage>>;

fn send_packet(send_opt: &mut SendOpt, pkt: impl Into<S2cPlayMessage>) {
    if let Some(send) = send_opt {
        match send.try_send(pkt.into()) {
            Err(TrySendError::Full(_)) => {
                log::warn!("max outbound packet capacity reached for client");
                *send_opt = None;
            }
            Err(TrySendError::Disconnected(_)) => {
                *send_opt = None;
            }
            Ok(_) => {}
        }
    }
}

fn send_entity_events(send_opt: &mut SendOpt, entity_id: i32, events: &[entity::EntityEvent]) {
    for &event in events {
        match event.status_or_animation() {
            StatusOrAnimation::Status(code) => send_packet(
                send_opt,
                EntityEvent {
                    entity_id,
                    entity_status: code,
                },
            ),
            StatusOrAnimation::Animation(code) => send_packet(
                send_opt,
                EntityAnimationS2c {
                    entity_id: VarInt(entity_id),
                    animation: code,
                },
            ),
        }
    }
}<|MERGE_RESOLUTION|>--- conflicted
+++ resolved
@@ -32,25 +32,14 @@
 };
 pub use crate::protocol::packets::s2c::play::SetTitleAnimationTimes;
 use crate::protocol::packets::s2c::play::{
-<<<<<<< HEAD
-    AcknowledgeBlockChange, ClearTitles, CustomSoundEffect, DisconnectPlay, EntityAnimationS2c,
-    EntityAttributesProperty, EntityEvent, GameEvent, GameStateChangeReason, KeepAliveS2c,
-    LoginPlay, PlayerPositionLookFlags, PluginMessageS2c, RemoveEntities, ResourcePackS2c, Respawn,
-    S2cPlayPacket, SetActionBarText, SetCenterChunk, SetDefaultSpawnPosition, SetEntityMetadata,
-    SetEntityVelocity, SetExperience, SetHeadRotation, SetHealth, SetRenderDistance,
-    SetSubtitleText, SetTitleText, SoundCategory, SynchronizePlayerPosition, SystemChatMessage,
-    TeleportEntity, UnloadChunk, UpdateAttributes, UpdateEntityPosition,
-    UpdateEntityPositionAndRotation, UpdateEntityRotation, UpdateTime,
-=======
     AcknowledgeBlockChange, ClearTitles, CombatDeath, CustomSoundEffect, DisconnectPlay,
     EntityAnimationS2c, EntityAttributesProperty, EntityEvent, GameEvent, GameStateChangeReason,
-    KeepAliveS2c, LoginPlay, OpenScreen, PlayerPositionLookFlags, RemoveEntities, ResourcePackS2c,
-    Respawn, S2cPlayPacket, SetActionBarText, SetCenterChunk, SetContainerContent,
+    KeepAliveS2c, LoginPlay, OpenScreen, PlayerPositionLookFlags, PluginMessageS2c, RemoveEntities,
+    ResourcePackS2c, Respawn, S2cPlayPacket, SetActionBarText, SetCenterChunk, SetContainerContent,
     SetDefaultSpawnPosition, SetEntityMetadata, SetEntityVelocity, SetExperience, SetHeadRotation,
     SetHealth, SetRenderDistance, SetSubtitleText, SetTitleText, SoundCategory,
     SynchronizePlayerPosition, SystemChatMessage, TeleportEntity, UnloadChunk, UpdateAttributes,
     UpdateEntityPosition, UpdateEntityPositionAndRotation, UpdateEntityRotation, UpdateTime,
->>>>>>> 71d82c53
 };
 use crate::protocol::{BoundedInt, BoundedString, ByteAngle, RawBytes, SlotId, VarInt};
 use crate::server::{C2sPacketChannels, NewClientData, S2cPlayMessage, SharedServer};
@@ -401,7 +390,7 @@
         self.msgs_to_send.push(msg.into());
     }
 
-    pub fn send_plugin_message(&mut self, channel: Ident, data: Vec<u8>) {
+    pub fn send_plugin_message(&mut self, channel: Ident<String>, data: Vec<u8>) {
         send_packet(
             &mut self.send,
             PluginMessageS2c {
